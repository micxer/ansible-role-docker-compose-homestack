# {{ ansible_managed }}
---
version: "{{ compose_schema_version | default('2') }}"
services:
{% for container in containers %}
{% if container.active %}
  {{ container.service_name }}:
    image: {{ container.image }}
    container_name: {{ container.container_name | default(container.service_name) }}
{% if container.extra_hosts is defined %}
    extra_hosts:
{% for host in container.extra_hosts %}
      - {{ host }}
{% endfor %}
{% endif %}
{% if container.network_mode is defined %}
    network_mode: {{ container.network_mode }}
{% endif %}
{% if container.build is defined %}
    build: {{ container.build }}
{% endif %}
{% if container.privileged is defined %}
    privileged: {{ container.privileged }}
{% endif %}
{% if container.cap_add is defined %}
    cap_add: 
{% for cap in container.cap_add %}
      - {{ cap }}
{% endfor %}
{% endif %}
{% if container.group_add is defined %}
    group_add: 
{% for group in container.group_add %}
      - {{ group }}
{% endfor %}
{% endif %}
{% if container.devices is defined %}
    devices:
{% for device in container.devices %}
      - {{ device }}
{% endfor %}
{% endif %}
{% if container.volumes is defined %}
    volumes:
{% for volume in container.volumes %}
      - {{ volume }}
{% endfor %}
{% endif %}
{% if container.labels is defined %}
    labels:
{% for label in container.labels %}
      - {{ label }}
{% endfor %}
{% endif %}
{% if container.ports is defined %}
    ports:
{% for port in container.ports %}
      - {{ port }}
{% endfor %}
{% endif %}
{% if ( container.environment is defined ) or ( container.include_global_env_vars is defined and container.include_global_env_vars) %}
    environment:
{% if container.include_global_env_vars | default(false) %}
{% for global_var in global_env_vars %}
      - {{ global_var }}
{% endfor %}
{% endif %}
{% if container.environment is defined %}
{% for env_var in container.environment %}
      - {{ env_var }}
{% endfor %}
{% endif %}
{% endif %}
{% if container.depends_on is defined %}
    depends_on:
{% for dependent in container.depends_on %}
      - {{ dependent }}
{% endfor %}
{% endif %}
{% if container.hostname is defined %}
    hostname: {{ container.hostname }}
{% endif %}
{% if container.mem_limit is defined %}
    mem_limit: {{ container.mem_limit }}
{% endif %}
{% if container.command is defined %}
    command:
{% for command in container.command %}
      - {{ command }}
{% endfor %}
{% endif %}
{% if container.security_opt is defined %}
    security_opt:
{% for sec_opt in container.security_opt %}
      - {{ sec_opt }}
{% endfor %}
{% endif %}
{% if container.sysctl is defined %}
    sysctls:
{% for param in container.sysctl %}
      - {{ param }}
{% endfor %}
{% endif %}
{% if container.shm_size is defined %}
    shm_size: {{ container.shm_size }}
{% endif %}
{% if container.ulimits is defined %}
    ulimits:
{% if container.ulimits.nproc is defined %}
      nproc: {{ container.ulimits.nproc }}
{% endif %}
{% if container.ulimits.nofile is defined %}
      nofile:
{% for param, value in container.ulimits.nofile.items() %}
        {{ param }}: {{ value }}
{% endfor %}
{% endif %}
{% if container.ulimits.memlock is defined %}
      memlock:
{% for param, value in container.ulimits.memlock.items() %}
        {{ param }}: {{ value }}
{% endfor %}
{% endif %}
{% endif %}
{% if container.tmpfs is defined %}
    tmpfs:
{% for item in container.tmpfs %}
      - {{ item }}
{% endfor %}
{% endif %}
{% if container.dns is defined %}
    dns:
{% for dns_entry in container.dns %}
      - {{ dns_entry }}
{% endfor %}
{% endif %}
<<<<<<< HEAD
{% if container.logging.driver is defined %}
    logging:
      driver: {{ container.logging.driver }}
{% if container.logging.options is defined %}
      options:
{% for option in container.logging.options %}
        {{ option }}: {{ container.logging.options[option] }}
{% endfor %}
{% endif %}
{% endif %}
=======
{% if container.env_file is defined %}
    env_file:
{% for envfile in container.env_file %}
      - {{ envfile }}
{% endfor %}
{% endif %}
>>>>>>> 56c12408
{% if container.restart is defined %}
    restart: {{ container.restart }}
{% endif %}
{% endif %}
{% endfor %}<|MERGE_RESOLUTION|>--- conflicted
+++ resolved
@@ -134,7 +134,6 @@
       - {{ dns_entry }}
 {% endfor %}
 {% endif %}
-<<<<<<< HEAD
 {% if container.logging.driver is defined %}
     logging:
       driver: {{ container.logging.driver }}
@@ -145,14 +144,12 @@
 {% endfor %}
 {% endif %}
 {% endif %}
-=======
 {% if container.env_file is defined %}
     env_file:
 {% for envfile in container.env_file %}
       - {{ envfile }}
 {% endfor %}
 {% endif %}
->>>>>>> 56c12408
 {% if container.restart is defined %}
     restart: {{ container.restart }}
 {% endif %}
